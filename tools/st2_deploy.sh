#!/usr/bin/env bash

# Linux system info functions inspired by salt bootstrap script
# https://github.com/saltstack/salt-bootstrap/blob/develop/bootstrap-salt.sh

# Constants
read -r -d '' WARNING_MSG << EOM
######################################################################
######                       DISCLAIMER                        #######
######################################################################

This script installs StackStorm on a single server. Check the docs
for multi-server deployment, hardening security, and other aspects of
running StackStorm in production.

For more information, see http://docs.stackstorm.com/install/index.html
EOM

if [[ $EUID != 0 ]]; then
    echo 'StackStorm installation requires superuser access rights!'
    echo 'Please run with sudo or from root user.'
    exit 1
fi

WARNING_SLEEP_DELAY=5

# Options which can be provied by the user via env variables
INSTALL_ST2CLIENT=${INSTALL_ST2CLIENT:-1}
INSTALL_WEBUI=${INSTALL_WEBUI:-1}
INSTALL_MISTRAL=${INSTALL_MISTRAL:-1}
INSTALL_CLOUDSLANG=${INSTALL_CLOUDSLANG:-0}
INSTALL_WINDOWS_RUNNER_DEPENDENCIES=${INSTALL_WINDOWS_RUNNER_DEPENDENCIES:-1}

# Common variables
DOWNLOAD_SERVER="https://downloads.stackstorm.net"
RABBIT_PUBLIC_KEY="rabbitmq-signing-key-public.asc"
PACKAGES="st2common st2reactor st2actions st2api st2auth st2debug"
IUS_REPO_PKG="https://dl.iuscommunity.org/pub/ius/stable/Redhat/6/x86_64/ius-release-1.0-14.ius.el6.noarch.rpm"
CLI_PACKAGE="st2client"
PIP=`which pip`
VIRTUALENV=`which virtualenv`
PYTHON=`which python2.7`
BUILD="current"
SYSTEMUSER='stanley'
STANCONF="/etc/st2/st2.conf"

CLI_CONFIG_DIRECTORY_PATH=${HOME}/.st2
CLI_CONFIG_RC_FILE_PATH=${CLI_CONFIG_DIRECTORY_PATH}/config

# Information about a test account which used by st2_deploy
TEST_ACCOUNT_USERNAME="testu"
TEST_ACCOUNT_PASSWORD="testp"

# Content for the test htpasswd file used by auth
AUTH_FILE_PATH="/etc/st2/htpasswd"
HTPASSWD_FILE_CONTENT="testu:{SHA}V1t6eZLxnehb7CTBuj61Nq3lIh4="

# Content for the RBAC user role assignment file
ROLE_ASSIGNMENTS_DIRECTORY_PATH="/opt/stackstorm/rbac/assignments/"
ADMIN_USER_ROLE_ASSIGNMENT_FILE_PATH="/opt/stackstorm/rbac/assignments/testu.yaml"
read -r -d '' ADMIN_USER_ROLE_ASSIGNMENT_FILE_CONTENT << EOM
---
    username: "testu"
    roles:
        - "system_admin"
EOM

# WebUI
WEBUI_CONFIG_PATH="/opt/stackstorm/static/webui/config.js"

# CloudSlang variables
CLOUDLSNAG_CLI_VERSION=${CLOUDLSNAG_CLI_VERSION:-cloudslang-0.7.35}
CLOUDLSNAG_CLI_ZIP_NAME=${CLOUDLSNAG_CLI_ZIP_NAME:-cslang-cli-with-content.zip}
CLOUDSLANG_REPO=${CLOUDSLANG_REPO:-CloudSlang/cloud-slang}
CLOUDSLANG_ZIP_URL=https://github.com/${CLOUDSLANG_REPO}/releases/download/${CLOUDLSNAG_CLI_VERSION}/${CLOUDLSNAG_CLI_ZIP_NAME}
CLOUDSLANG_EXEC_PATH=${CLOUDSLANG_EXEC_PATH:-cslang/bin/cslang}

# Common utility functions
function version_ge() { test "$(echo "$@" | tr " " "\n" | sort -V | tail -n 1)" == "$1"; }
function join { local IFS="$1"; shift; echo "$*"; }

# Distribution specific variables
APT_PACKAGE_LIST=("python-pip" "rabbitmq-server" "make" "python-virtualenv" "python-dev" "realpath" "mongodb" "mongodb-server" "gcc" "git")
YUM_PACKAGE_LIST=("gcc-c++" "git-all" "mongodb" "mongodb-server" "mailcap")
YUM_PYTHON_6=("python27" "python27-pip" "python27-virtualenv" "python27-devel")
YUM_PYTHON_7=("python-pip" "python-virtualenv" "python-devel")

# Add windows runner dependencies
# Note: winexe is provided by Stackstorm repos
if [ ${INSTALL_WINDOWS_RUNNER_DEPENDENCIES} == "1" ]; then
  APT_PACKAGE_LIST+=("smbclient" "winexe")
  YUM_PACKAGE_LIST+=("samba-client" "winexe")
fi

if [ ${INSTALL_MISTRAL} == "1" ]; then
  APT_PACKAGE_LIST+=("libssl-dev" "libyaml-dev" "libffi-dev" "libxml2-dev" "libxslt1-dev")
  APT_PACKAGE_LIST+=("postgresql" "postgresql-contrib" "libpq-dev")
  YUM_PACKAGE_LIST+=("openssl-devel" "libyaml-devel" "libffi-devel" "libxml2-devel" "libxslt-devel")
  YUM_PACKAGE_LIST+=("postgresql-server" "postgresql-contrib" "postgresql-devel")
fi

if [ ${INSTALL_CLOUDSLANG} == "1" ]; then
  APT_PACKAGE_LIST+=("unzip" "openjdk-7-jre")
  YUM_PACKAGE_LIST+=("unzip" "java-1.7.0-openjdk")
fi

APT_PACKAGE_LIST=$(join " " ${APT_PACKAGE_LIST[@]})
YUM_PACKAGE_LIST=$(join " " ${YUM_PACKAGE_LIST[@]})

STABLE=`curl -Ss -q https://downloads.stackstorm.net/deb/pool/trusty_stable/main/s/st2api/ | grep 'amd64.deb' | sed -e "s~.*>st2api_\(.*\)-.*<.*~\1~g" | sort --version-sort -r | uniq | head -n 1`
LATEST=`curl -Ss -q https://downloads.stackstorm.net/deb/pool/trusty_unstable/main/s/st2api/ | grep 'amd64.deb' | sed -e "s~.*>st2api_\(.*\)-.*<.*~\1~g" | sort --version-sort -r | uniq | head -n 1`

# Actual code starts here

echo "${WARNING_MSG}"
echo ""
echo "To abort press CTRL-C otherwise installation will continue in ${WARNING_SLEEP_DELAY} seconds"
sleep ${WARNING_SLEEP_DELAY}

echo "Checking for space availability for MongoDB. MongoDB requires at least 3Gb free in /var/lib/..."
echo ""
VAR_SPACE=`df -Pk /var/lib | grep -vE '^Filesystem|tmpfs|cdrom' | awk '{print $4}'`
if [ ${VAR_SPACE} -lt 3500000 ]
then
  echo "There is not enough space for MongoDB. It will fail to start. Please, add some space to /var or clean it up."
  exit 1
fi

if [ -z $1 ]
then
  VER=${STABLE}
elif [[ "$1" == "latest" ]]; then
   VER=${LATEST}
else
  VER=$1
fi

echo "Installing version ${VER}"

# Determine which mistral version to use
if version_ge $VER "0.13"; then
    MISTRAL_STABLE_BRANCH="st2-0.13.0"
elif version_ge $VER "0.9"; then
    MISTRAL_STABLE_BRANCH="st2-0.9.0"
elif version_ge $VER "0.8.1"; then
    MISTRAL_STABLE_BRANCH="st2-0.8.1"
elif version_ge $VER "0.8"; then
    MISTRAL_STABLE_BRANCH="st2-0.8.0"
else
    MISTRAL_STABLE_BRANCH="st2-0.5.1"
fi

#######  ADDING IN DISTRO DISCOVERY FROM SALT BOOTSTRAP

#---  FUNCTION  -------------------------------------------------------------------------------------------------------
#          NAME:  __camelcase_split
#   DESCRIPTION:  Convert CamelCased strings to Camel_Cased
#----------------------------------------------------------------------------------------------------------------------
__camelcase_split() {
    echo "${@}" | sed -r 's/([^A-Z-])([A-Z])/\1 \2/g'
}

#---  FUNCTION  -------------------------------------------------------------------------------------------------------
#          NAME:  __parse_version_string
#   DESCRIPTION:  Parse version strings ignoring the revision.
#                 MAJOR.MINOR.REVISION becomes MAJOR.MINOR
#----------------------------------------------------------------------------------------------------------------------
__parse_version_string() {
    VERSION_STRING="$1"
    PARSED_VERSION=$(
        echo "$VERSION_STRING" |
        sed -e 's/^/#/' \
            -e 's/^#[^0-9]*\([0-9][0-9]*\.[0-9][0-9]*\)\(\.[0-9][0-9]*\).*$/\1/' \
            -e 's/^#[^0-9]*\([0-9][0-9]*\.[0-9][0-9]*\).*$/\1/' \
            -e 's/^#[^0-9]*\([0-9][0-9]*\).*$/\1/' \
            -e 's/^#.*$//'
    )
    echo "$PARSED_VERSION"
}

#---  FUNCTION  -------------------------------------------------------------------------------------------------------
#          NAME:  __sort_release_files
#   DESCRIPTION:  Custom sort function. Alphabetical or numerical sort is not
#                 enough.
#----------------------------------------------------------------------------------------------------------------------
__sort_release_files() {
    KNOWN_RELEASE_FILES=$(echo "(arch|centos|debian|ubuntu|fedora|redhat|suse|\
        mandrake|mandriva|gentoo|slackware|turbolinux|unitedlinux|lsb|system|\
        oracle|os)(-|_)(release|version)" | sed -r 's:[[:space:]]::g')
    primary_release_files=""
    secondary_release_files=""
    # Sort know VS un-known files first
    for release_file in $(echo "${@}" | sed -r 's:[[:space:]]:\n:g' | sort --unique --ignore-case); do
        match=$(echo "$release_file" | egrep -i "${KNOWN_RELEASE_FILES}")
        if [ "${match}" != "" ]; then
            primary_release_files="${primary_release_files} ${release_file}"
        else
            secondary_release_files="${secondary_release_files} ${release_file}"
        fi
    done

    # Now let's sort by know files importance, max important goes last in the max_prio list
    max_prio="redhat-release centos-release oracle-release"
    for entry in $max_prio; do
        if [ "$(echo "${primary_release_files}" | grep "$entry")" != "" ]; then
            primary_release_files=$(echo "${primary_release_files}" | sed -e "s:\(.*\)\($entry\)\(.*\):\2 \1 \3:g")
        fi
    done
    # Now, least important goes last in the min_prio list
    min_prio="lsb-release"
    for entry in $min_prio; do
        if [ "$(echo "${primary_release_files}" | grep "$entry")" != "" ]; then
            primary_release_files=$(echo "${primary_release_files}" | sed -e "s:\(.*\)\($entry\)\(.*\):\1 \3 \2:g")
        fi
    done

    # Echo the results collapsing multiple white-space into a single white-space
    echo "${primary_release_files} ${secondary_release_files}" | sed -r 's:[[:space:]]+:\n:g'
}

#---  FUNCTION  -------------------------------------------------------------------------------------------------------
#          NAME:  __gather_linux_system_info
#   DESCRIPTION:  Discover Linux system information
#----------------------------------------------------------------------------------------------------------------------
__gather_linux_system_info() {
    DISTRO_NAME=""
    DISTRO_VERSION=""
    # Let's test if the lsb_release binary is available
    rv=$(lsb_release >/dev/null 2>&1)
    if [ $? -eq 0 ]; then
        DISTRO_NAME=$(lsb_release -si)
        if [ "${DISTRO_NAME}" = "Scientific" ]; then
            DISTRO_NAME="Scientific Linux"
        elif [ "$(echo "$DISTRO_NAME" | grep RedHat)" != "" ]; then
            # Let's convert CamelCase to Camel Case
            DISTRO_NAME=$(__camelcase_split "$DISTRO_NAME")
        elif [ "${DISTRO_NAME}" = "openSUSE project" ]; then
            # lsb_release -si returns "openSUSE project" on openSUSE 12.3
            DISTRO_NAME="opensuse"
        elif [ "${DISTRO_NAME}" = "SUSE LINUX" ]; then
            if [ "$(lsb_release -sd | grep -i opensuse)" != "" ]; then
                # openSUSE 12.2 reports SUSE LINUX on lsb_release -si
                DISTRO_NAME="opensuse"
            else
                # lsb_release -si returns "SUSE LINUX" on SLES 11 SP3
                DISTRO_NAME="suse"
            fi
        elif [ "${DISTRO_NAME}" = "EnterpriseEnterpriseServer" ]; then
            # This the Oracle Linux Enterprise ID before ORACLE LINUX 5 UPDATE 3
            DISTRO_NAME="Oracle Linux"
        elif [ "${DISTRO_NAME}" = "OracleServer" ]; then
            # This the Oracle Linux Server 6.5
            DISTRO_NAME="Oracle Linux"
        elif [ "${DISTRO_NAME}" = "AmazonAMI" ]; then
            DISTRO_NAME="Amazon Linux AMI"
        elif [ "${DISTRO_NAME}" = "Arch" ]; then
            DISTRO_NAME="Arch Linux"
            return
        fi
        rv=$(lsb_release -sr)
        [ "${rv}" != "" ] && DISTRO_VERSION=$(__parse_version_string "$rv")
    elif [ -f /etc/lsb-release ]; then
        # We don't have the lsb_release binary, though, we do have the file it parses
        DISTRO_NAME=$(grep DISTRIB_ID /etc/lsb-release | sed -e 's/.*=//')
        rv=$(grep DISTRIB_RELEASE /etc/lsb-release | sed -e 's/.*=//')
        [ "${rv}" != "" ] && DISTRO_VERSION=$(__parse_version_string "$rv")
    fi
    if [ "$DISTRO_NAME" != "" ] && [ "$DISTRO_VERSION" != "" ]; then
        # We already have the distribution name and version
        return
    fi
    # shellcheck disable=SC2035,SC2086
    for rsource in $(__sort_release_files "$(
            cd /etc && /bin/ls *[_-]release *[_-]version 2>/dev/null | env -i sort | \
            sed -e '/^redhat-release$/d' -e '/^lsb-release$/d'; \
            echo redhat-release lsb-release
            )"); do
        [ -L "/etc/${rsource}" ] && continue        # Don't follow symlinks
        [ ! -f "/etc/${rsource}" ] && continue      # Does not exist
        n=$(echo "${rsource}" | sed -e 's/[_-]release$//' -e 's/[_-]version$//')
        shortname=$(echo "${n}" | tr '[:upper:]' '[:lower:]')
        if [ "$shortname" = "debian" ]; then
            rv=$(__derive_debian_numeric_version "$(cat /etc/${rsource})")
        else
            rv=$( (grep VERSION "/etc/${rsource}"; cat "/etc/${rsource}") | grep '[0-9]' | sed -e 'q' )
        fi
        [ "${rv}" = "" ] && [ "$shortname" != "arch" ] && continue  # There's no version information. Continue to next rsource
        v=$(__parse_version_string "$rv")
        case $shortname in
            redhat             )
                if [ "$(egrep 'CentOS' /etc/${rsource})" != "" ]; then
                    n="CentOS"
                elif [ "$(egrep 'Scientific' /etc/${rsource})" != "" ]; then
                    n="Scientific Linux"
                elif [ "$(egrep 'Red Hat Enterprise Linux' /etc/${rsource})" != "" ]; then
                    n="Red Hat Enterprise Server"
                fi
                ;;
            arch               ) n="Arch Linux"     ;;
            centos             ) n="CentOS"         ;;
            debian             ) n="Debian"         ;;
            ubuntu             ) n="Ubuntu"         ;;
            fedora             ) n="Fedora"         ;;
            suse               ) n="SUSE"           ;;
            mandrake*|mandriva ) n="Mandriva"       ;;
            gentoo             ) n="Gentoo"         ;;
            slackware          ) n="Slackware"      ;;
            turbolinux         ) n="TurboLinux"     ;;
            unitedlinux        ) n="UnitedLinux"    ;;
            oracle             ) n="Oracle Linux"   ;;
            system             )
                while read -r line; do
                    [ "${n}x" != "systemx" ] && break
                    case "$line" in
                        *Amazon*Linux*AMI*)
                            n="Amazon Linux AMI"
                            break
                    esac
                done < "/etc/${rsource}"
                ;;
            os                 )
                nn="$(__unquote_string "$(grep '^ID=' /etc/os-release | sed -e 's/^ID=\(.*\)$/\1/g')")"
                rv="$(__unquote_string "$(grep '^VERSION_ID=' /etc/os-release | sed -e 's/^VERSION_ID=\(.*\)$/\1/g')")"
                [ "${rv}" != "" ] && v=$(__parse_version_string "$rv") || v=""
                case $(echo "${nn}" | tr '[:upper:]' '[:lower:]') in
                    amzn        )
                        # Amazon AMI's after 2014.9 match here
                        n="Amazon Linux AMI"
                        ;;
                    arch        )
                        n="Arch Linux"
                        v=""  # Arch Linux does not provide a version.
                        ;;
                    debian      )
                        n="Debian"
                        v=$(__derive_debian_numeric_version "$v")
                        ;;
                    *           )
                        n=${nn}
                        ;;
                esac
                ;;
            *                  ) n="${n}"           ;
        esac
        DISTRO_NAME=$n
        DISTRO_VERSION=$v
        break
    done
}

__gather_linux_system_info

######### END SALT BOOTSTRAP DISTRO INFO

echo "###########################################################################################"
echo "# Detected Distro is ${DISTRO_NAME} ${DISTRO_VERSION}"

if [[ "${DISTRO_NAME}" == "Ubuntu" ]]; then
  TYPE="debs"
  PYTHONPACK="/usr/lib/python2.7/dist-packages"
elif [[ "${DISTRO_NAME}" == "Red Hat Enterprise Server" ]] || [[ "${DISTRO_NAME}" == "Fedora" ]] || [[ "${DISTRO_NAME}" == "CentOS" ]]; then
  TYPE="rpms"
  PYTHONPACK="/usr/lib/python2.7/site-packages"

  if [[ ${DISTRO_VERSION} =~ 7\.[0-9] ]] || [[ "${DISTRO_NAME}" == "Fedora" ]]
  then
    if [[ "${DISTRO_NAME}" == "Fedora" ]]
    then
      systemctl stop firewalld
      systemctl disable firewalld
    fi
    YUM_PYTHON=$(join " " ${YUM_PYTHON_7[@]})
  elif [[ $DISTRO_VERSION =~ 6\.[0-9] ]]
  then
    service firewalld stop
    chkconfig firewalld off
    PYTHON="python2.7"
    PIP="pip2.7"
    VIRTUALENV="virtualenv-2.7"
    YUM_PYTHON=$(join " " ${YUM_PYTHON_6[@]})
  else
    echo "Unknown RHEL-family... Aborting install."
    exit 2
  fi

  setenforce permissive
else
  echo "Unknown Operating System"
  exit 2
fi

RELEASE=$(curl -sS -k -f "${DOWNLOAD_SERVER}/releases/st2/${VER}/${TYPE}/current/VERSION.txt")
EXIT_CODE=$?

if [ ${EXIT_CODE} -ne 0 ]; then
    echo "Invalid or unsupported version: ${VER}"
    exit 1
fi

# From here on, fail on errors
set -e

STAN="/home/${SYSTEMUSER}/${TYPE}"
mkdir -p ${STAN}
mkdir -p /var/log/st2

create_user() {
  if [ $(id -u ${SYSTEMUSER} &> /devnull; echo $?) != 0 ]
  then
    echo "###########################################################################################"
    echo "# Creating system user: ${SYSTEMUSER}"
    useradd ${SYSTEMUSER}
    mkdir -p /home/${SYSTEMUSER}/.ssh
    rm -Rf ${STAN}/*
    chmod 0700 /home/${SYSTEMUSER}/.ssh
    mkdir -p /home/${SYSTEMUSER}/${TYPE}
    echo "###########################################################################################"
    echo "# Generating system user ssh keys"
    ssh-keygen -f /home/${SYSTEMUSER}/.ssh/stanley_rsa -P ""
    cat /home/${SYSTEMUSER}/.ssh/stanley_rsa.pub >> /home/${SYSTEMUSER}/.ssh/authorized_keys
    chmod 0600 /home/${SYSTEMUSER}/.ssh/authorized_keys
    chown -R ${SYSTEMUSER}:${SYSTEMUSER} /home/${SYSTEMUSER}
  fi
  if [ $(grep ${SYSTEMUSER} /etc/sudoers.d/* &> /dev/null; echo $?) != 0 ]
  then
    echo "${SYSTEMUSER}    ALL=(ALL)       NOPASSWD: SETENV: ALL" >> /etc/sudoers.d/st2
    chmod 0440 /etc/sudoers.d/st2
  fi

  # make sure requiretty is disabled.
  sed -i "s/^Defaults\s\+requiretty/# Defaults requiretty/g" /etc/sudoers
}

install_pip() {
  echo "###########################################################################################"
  echo "# Installing packages via pip"
<<<<<<< HEAD
  ${PIP} install -U pip
  hash -d ${PIP}
  curl -sS -k -o /tmp/requirements.txt https://raw.githubusercontent.com/StackStorm/st2/master/requirements.txt
  ${PIP} install -U -r /tmp/requirements.txt
=======
  pip install -U pip
  hash -d pip
  curl -sS -k -o /tmp/requirements.txt "${DOWNLOAD_SERVER}/releases/st2/${VER}/requirements.txt"
  pip install -U -r /tmp/requirements.txt
>>>>>>> e91ffca8
}

install_apt() {
  echo "###########################################################################################"
  echo "# Installing packages via apt-get"

  if [ $(grep 'rabbitmq' /etc/apt/sources.list &> /dev/null; echo $?) != 0 ]
  then
    # add rabbitmq APT repo
    echo "########## Adding rabbitmq to sources.list ##########"
    echo 'deb http://www.rabbitmq.com/debian/ testing main' >> /etc/apt/sources.list
    # include public key in trusted key list to avoid warnings
    curl -Ss -k -O http://www.rabbitmq.com/${RABBIT_PUBLIC_KEY}
    sudo apt-key add ${RABBIT_PUBLIC_KEY}
    rm ${RABBIT_PUBLIC_KEY}
  fi

  # Add StackStorm APT repo
  echo "deb http://downloads.stackstorm.net/deb/ trusty_unstable main" > /etc/apt/sources.list.d/stackstorm.list
  curl -Ss -k ${DOWNLOAD_SERVER}/deb/pubkey.gpg -o /tmp/stackstorm.repo.pubkey.gpg
  sudo apt-key add /tmp/stackstorm.repo.pubkey.gpg

  export DEBIAN_FRONTEND=noninteractive
  apt-get update
  # Install packages
  echo "Installing ${APT_PACKAGE_LIST}"
  apt-get install -y ${APT_PACKAGE_LIST}
  setup_rabbitmq
  install_pip
}

install_yum() {
  echo "###########################################################################################"
  echo "# Installing packages via yum"
  if [[ "$DISTRO_NAME" == "Red Hat Enterprise Server" ]] || [[ "${DISTRO_NAME}" == "CentOS" ]]
  then
    if [[ $DISTRO_VERSION =~ 6\.[0-9] ]]
    then
      if ! rpm -qa | grep -q ius-release
      then
        yum install -t -y ${IUS_REPO_PKG}
      fi
    fi
    yum install -y epel-release
  fi
  yum update -y
  rpm --import https://www.rabbitmq.com/rabbitmq-signing-key-public.asc
  curl -sS -k -o /tmp/rabbitmq-server.rpm https://www.rabbitmq.com/releases/rabbitmq-server/v3.3.5/rabbitmq-server-3.3.5-1.noarch.rpm
  yum localinstall -y /tmp/rabbitmq-server.rpm

  # Add StackStorm YUM repo
  sudo bash -c "cat > /etc/yum.repos.d/stackstorm.repo" <<EOL
[st2-f20-deps]
Name=StackStorm Dependencies Fedora repository
baseurl=${DOWNLOAD_SERVER}/rpm/fedora/20/deps/
enabled=1
gpgcheck=0
EOL
  echo "Installing required Python packages: ${YUM_PYTHON}"
  yum install -y ${YUM_PYTHON}
  echo "Installing other required packages: ${YUM_PACKAGE_LIST}"
  yum install -y ${YUM_PACKAGE_LIST}
  setup_rabbitmq
  setup_mongodb_systemd
  install_pip
}

setup_rabbitmq() {
  echo "###########################################################################################"
  echo "# Setting up rabbitmq-server"

  # enable rabbitmq-management plugin
  rabbitmq-plugins enable rabbitmq_management

  # Enable rabbit to start on boot
  if [[ "$TYPE" == "rpms" ]]; then
    chkconfig rabbitmq-server on
  fi

  # Restart rabbitmq
  service rabbitmq-server restart

  # use rabbitmqctl to check status
  rabbitmqctl status

  # rabbitmqadmin is useful to inspect exchanges, queues etc.
  curl -sS -o /usr/bin/rabbitmqadmin http://127.0.0.1:15672/cli/rabbitmqadmin
  chmod 755 /usr/bin/rabbitmqadmin
}

setup_mongodb_systemd() {
  # Enable and start MongoDB
  if ([[ "${DISTRO_NAME}" == "Red Hat Enterprise Server" ]] || [[ "${DISTRO_NAME}" == "CentOS" ]]) && [[ $DISTRO_VERSION =~ 7\.[0-9] ]]
  then
    systemctl enable mongod
    systemctl start mongod
  else
    chkconfig mongod on
    service mongod start
  fi
}

setup_mistral_st2_config()
{
  echo "" >> ${STANCONF}
  echo "[mistral]" >> ${STANCONF}
  echo "v2_base_url = http://127.0.0.1:8989/v2" >> ${STANCONF}
}

setup_postgresql() {
  # Setup the postgresql service on Fedora. Ubuntu is already setup by default.
  if [[ "$TYPE" == "rpms" ]]; then
    echo "Configuring PostgreSQL..."

    if (([[ "${DISTRO_NAME}" == "Red Hat Enterprise Server" ]] || [[ "${DISTRO_NAME}" == "CentOS" ]]) && [[ $DISTRO_VERSION =~ 7\.[0-9] ]]) || [[ "${DISTRO_NAME}" == "Fedora" ]]
    then
      systemctl enable postgresql
      if postgresql-setup initdb
      then
        pg_hba_config=/var/lib/pgsql/data/pg_hba.conf
        sed -i 's/^local\s\+all\s\+all\s\+peer/local all all trust/g' ${pg_hba_config}
        sed -i 's/^local\s\+all\s\+all\s\+ident/local all all trust/g' ${pg_hba_config}
        sed -i 's/^host\s\+all\s\+all\s\+127.0.0.1\/32\s\+ident/host all all 127.0.0.1\/32 md5/g' ${pg_hba_config}
        sed -i 's/^host\s\+all\s\+all\s\+::1\/128\s\+ident/host all all ::1\/128 md5/g' ${pg_hba_config}
      fi
      systemctl start postgresql
    else
      chkconfig postgresql on
      if service postgresql initdb
      then 
        pg_hba_config=/var/lib/pgsql/data/pg_hba.conf
        sed -i 's/^local\s\+all\s\+all\s\+peer/local all all trust/g' ${pg_hba_config}
        sed -i 's/^local\s\+all\s\+all\s\+ident/local all all trust/g' ${pg_hba_config}
        sed -i 's/^host\s\+all\s\+all\s\+127.0.0.1\/32\s\+ident/host all all 127.0.0.1\/32 md5/g' ${pg_hba_config}
        sed -i 's/^host\s\+all\s\+all\s\+::1\/128\s\+ident/host all all ::1\/128 md5/g' ${pg_hba_config}
      fi
      service postgresql start
    fi
  fi

  echo "Changing max connections for PostgreSQL..."
  config=`sudo -u postgres psql -c "SHOW config_file;" | grep postgresql.conf`
  sed -i 's/max_connections = 100/max_connections = 500/' ${config}
  service postgresql restart
}

setup_mistral_config()
{
config=/etc/mistral/mistral.conf
echo "Writing Mistral configuration file to $config..."
if [ -e "$config" ]; then
  rm $config
fi
touch $config
cat <<mistral_config >$config
[database]
connection=postgresql://mistral:StackStorm@localhost/mistral
max_pool_size=50

[pecan]
auth_enable=false
mistral_config
}

setup_mistral_log_config()
{
log_config=/etc/mistral/wf_trace_logging.conf
echo "Writing Mistral log configuration file to $log_config..."
if [ -e "$log_config" ]; then
    rm $log_config
fi
cp /opt/openstack/mistral/etc/wf_trace_logging.conf.sample $log_config
sed -i "s~tmp~var/log~g" $log_config
}

setup_mistral_db()
{
  set +e
  service mistral stop
  set -e
  echo "Setting up Mistral DB in PostgreSQL..."
  sudo -u postgres psql -c "DROP DATABASE IF EXISTS mistral;"
  sudo -u postgres psql -c "DROP USER IF EXISTS mistral;"
  sudo -u postgres psql -c "CREATE USER mistral WITH ENCRYPTED PASSWORD 'StackStorm';"
  sudo -u postgres psql -c "CREATE DATABASE mistral OWNER mistral;"

  echo "Creating and populating DB tables for Mistral..."
  config=/etc/mistral/mistral.conf
  cd /opt/openstack/mistral
  /opt/openstack/mistral/.venv/bin/python ./tools/sync_db.py --config-file ${config}
}

setup_mistral_upstart()
{
echo "Setting up upstart for Mistral..."
upstart=/etc/init/mistral.conf
if [ -e "$upstart" ]; then
    rm $upstart
fi
touch $upstart
cat <<mistral_upstart >$upstart
description "Mistral Workflow Service"

start on runlevel [2345]
stop on runlevel [016]
respawn

exec /opt/openstack/mistral/.venv/bin/python /opt/openstack/mistral/mistral/cmd/launch.py --config-file /etc/mistral/mistral.conf --log-config-append /etc/mistral/wf_trace_logging.conf
mistral_upstart
}

setup_mistral_systemd()
{
echo "Setting up systemd for Mistral..."
systemd=/etc/systemd/system/mistral.service
if [ -e "$systemd" ]; then
    rm $systemd
fi
touch $systemd
cat <<mistral_systemd >$systemd
[Unit]
Description=Mistral Workflow Service

[Service]
ExecStart=/opt/openstack/mistral/.venv/bin/python /opt/openstack/mistral/mistral/cmd/launch.py --config-file /etc/mistral/mistral.conf --log-file /var/log/mistral.log --log-config-append /etc/mistral/wf_trace_logging.conf
Restart=on-abort

[Install]
WantedBy=multi-user.target
mistral_systemd
systemctl enable mistral
}


setup_mistral_initd()
{
echo "Setting up initd script for Mistral..."
initd=/etc/init.d/mistral
if [ -e "$initd" ]; then
    rm $initd
fi
touch $initd
chmod +x $initd

cat <<mistral_initd >$initd
#!/bin/sh
#
# mistral        This shell script takes care of starting and stopping
#               the mistral subsystem (mistral).
#
# chkconfig: - 64 36
# description:  Mistral.
# processname: mistral
# config: /etc/mistral/mistral.conf
# pidfile: /var/run/mistral/mistral.pid
### BEGIN INIT INFO
# Provides: mistral
# Required-Start: \$local_fs \$remote_fs \$network \$named \$syslog \$time
# Required-Stop: \$local_fs \$remote_fs \$network \$named \$syslog \$time
# Short-Description: start mistral
# Description: Mistral
### END INIT INFO

# Source function library.
. /etc/rc.d/init.d/functions

# Source networking configuration.
. /etc/sysconfig/network

exec="/opt/openstack/mistral/.venv/bin/python2.7"
prog="mistral"


# Set timeouts here so they can be overridden from /etc/sysconfig/mistral
STARTTIMEOUT=120
STOPTIMEOUT=60
MYOPTIONS=

[ -e /etc/sysconfig/\$prog ] && . /etc/sysconfig/\$prog

lockfile=/var/lock/subsys/\$prog


start(){
    [ -x \$exec ] || exit 5
    RESPONSE=\`/bin/ps aux | /bin/grep mistral | /bin/grep launch | wc -l 2> /dev/null\`
    if [ \$RESPONSE -gt 0 ]; then
        # already running, do nothing
        echo "Mistral is already running..."
        ret=0
    else
        action \$"Starting \$prog: " /bin/true
        \$exec /opt/openstack/mistral/mistral/cmd/launch.py --config-file /etc/mistral/mistral.conf --log-file /var/log/mistral.log --log-config-append /etc/mistral/wf_trace_logging.conf > /dev/null 2>&1 &
    fi
    return \$ret
}

stop(){
      PID=\`ps ax | grep -v grep | grep mistral | grep openstack | awk '{print \$1}'\`
      if [[ ! -z \$PID ]]
      then
        for p in \$PID
        do
           echo "Killing mistral PID: \${p}"
           #ps \${p}
           kill \${p}
        done
        action \$"Stopping \$prog: " /bin/true
      else
        echo "mistral is not running"
        action \$"Stopping \$prog: " /bin/false
      fi
}



restart(){
        stop
        start
}

# See how we were called.
case "\$1" in
  start)
    start
    ;;
  startsos)
    start sos
    ;;
  stop)
    stop
    ;;
  status)
    status \$prog
    ;;
  restart)
    restart
    ;;
  condrestart|try-restart)
    condrestart
    ;;
  reload)
    exit 3
    ;;
  force-reload)
    restart
    ;;
  *)
    echo \$"Usage: \$0 {start|stop|status|restart|condrestart|try-restart|reload|force-reload|startsos}"
    exit 2
esac

exit \$?
mistral_initd
chkconfig mistral on


}



setup_mistral() {
  echo "###########################################################################################"
  echo "# Setting up Mistral"

  # Clone mistral from github.
  mkdir -p /opt/openstack
  cd /opt/openstack
  if [ -d "/opt/openstack/mistral" ]; then
    rm -r /opt/openstack/mistral
  fi
  echo "Cloning Mistral branch: ${MISTRAL_STABLE_BRANCH}..."
  git clone -b ${MISTRAL_STABLE_BRANCH} https://github.com/StackStorm/mistral.git

  # Setup virtualenv for running mistral.
  cd /opt/openstack/mistral
  ${VIRTUALENV} --no-site-packages .venv
  . /opt/openstack/mistral/.venv/bin/activate
  pip install -U setuptools
  pip install -q -r requirements.txt
  pip install -q psycopg2
  python setup.py install

  # Setup plugins for actions.
  mkdir -p /etc/mistral/actions
  if [ -d "/etc/mistral/actions/st2mistral" ]; then
    rm -r /etc/mistral/actions/st2mistral
  fi
  echo "Cloning St2mistral branch: ${MISTRAL_STABLE_BRANCH}..."
  cd /etc/mistral/actions
  git clone -b ${MISTRAL_STABLE_BRANCH} https://github.com/StackStorm/st2mistral.git
  cd /etc/mistral/actions/st2mistral
  python setup.py install

  # Create configuration files.
  mkdir -p /etc/mistral
  setup_mistral_config
  setup_mistral_log_config
  setup_mistral_st2_config

  # Setup service.
  if [[ "$TYPE" == "debs" ]]; then
    setup_mistral_upstart
  elif [[ "$TYPE" == "rpms" ]]; then
    if [[ $DISTRO_VERSION =~ 7\.[0-9] ]] || [[ "$DISTRO_NAME" == "Fedora" ]]
    then
      setup_mistral_systemd
    else
      setup_mistral_initd
    fi
  fi

  # Setup database.
  setup_postgresql
  setup_mistral_db

  # Deactivate venv.
  deactivate

  # Setup mistral client.
  ${PIP} install -q -U git+https://github.com/StackStorm/python-mistralclient.git@${MISTRAL_STABLE_BRANCH}
}

setup_cloudslang() {
  echo "###########################################################################################"
  echo "# Setting up CloudSlang"

  cd /opt
  if [ -d "/opt/cslang" ]; then
    rm -rf /opt/cslang
  fi

  echo "Downloading CloudSlang CLI"
  curl -Ss -Lk -o cslang-cli.zip ${CLOUDSLANG_ZIP_URL}

  echo "Unzipping CloudSlang CLI"
  unzip cslang-cli.zip

  echo "Chmoding CloudSlang executables"
  chmod +x ${CLOUDSLANG_EXEC_PATH}

  echo "Deleting cslang-cli zip file"
  rm cslang-cli.zip
}

function setup_auth() {
    echo "###########################################################################################"
    echo "# Setting up authentication service"

    # Install test htpasswd file
    if [[ ! -f ${AUTH_FILE_PATH} ]]; then
        # File doesn't exist yet
        echo "${HTPASSWD_FILE_CONTENT}" >> ${AUTH_FILE_PATH}
    elif [ -f ${AUTH_FILE_PATH} ] && [ ! `grep -Fxq "${HTPASSWD_FILE_CONTENT}" ${AUTH_FILE_PATH}` ]; then
        # File exists, but the line is not present yet
        echo "${HTPASSWD_FILE_CONTENT}" >> ${AUTH_FILE_PATH}
    fi

    # Configure st2auth to run in standalone mode with the created htpasswd file
    sed -i "s#^mode = proxy\$#mode = standalone#g" ${STANCONF}
    sed -i "s#^backend_kwargs =\$#backend_kwargs = {\"file_path\": \"${AUTH_FILE_PATH}\"}#g" ${STANCONF}
}

function setup_admin_user() {
    echo "###########################################################################################"
    echo "# Setting up admin user"

    mkdir -p ${ROLE_ASSIGNMENTS_DIRECTORY_PATH}

    # Install role definition file for an admin user
    if [[ ! -f ${ADMIN_USER_ROLE_ASSIGNMENT_FILE_PATH} ]]; then
        echo "${ADMIN_USER_ROLE_ASSIGNMENT_FILE_CONTENT}" > ${ADMIN_USER_ROLE_ASSIGNMENT_FILE_PATH}
    fi
}

download_pkgs() {
  echo "###########################################################################################"
  echo "# Downloading ${TYPE} packages"
  echo "ST2 Packages: ${PACKAGES}"
  pushd ${STAN}
  for pkg in `echo ${PACKAGES} ${CLI_PACKAGE}`
  do
    if [[ "$TYPE" == "debs" ]]; then
      PACKAGE="${pkg}_${VER}-${RELEASE}_amd64.deb"
    elif [[ "$TYPE" == "rpms" ]]; then
      PACKAGE="${pkg}-${VER}-${RELEASE}.noarch.rpm"
    fi

    # Clean up a bit if older versions exist
    old_package=$(ls *${pkg}* 2> /dev/null | wc -l)
    if [ "${old_package}" != "0" ]; then
      rm -f *${pkg}*
    fi

    curl -sS -k -O ${DOWNLOAD_SERVER}/releases/st2/${VER}/${TYPE}/${BUILD}/${PACKAGE}
  done
  popd
}

deploy_rpm() {
  echo "###########################################################################################"
  echo "# Removing any current st2 components"
  for i in `rpm -qa | grep -e "^st2" | grep -v common`; do rpm -e $i; done
  for i in `rpm -qa | grep st2common `; do rpm -e $i; done

  echo "###########################################################################################"
  echo "# Installing st2 ${STAN}"
  pushd ${STAN}
  yum localinstall -y *.rpm
  popd
}

deploy_deb() {
  pushd ${STAN}
  for PACKAGE in $PACKAGES; do
    echo "###########################################################################################"
    echo "# Removing ${PACKAGE}"
    dpkg --purge $PACKAGE
    echo "###########################################################################################"
    echo "# Installing ${PACKAGE} ${VER}"
    dpkg -i ${PACKAGE}*
  done
  popd
}

migrate_rules() {
  echo "###########################################################################################"
  echo "# Migrating rules (pack inclusion)."
  $PYTHON ${PYTHONPACK}/st2common/bin/migrate_rules_to_include_pack.py
}

register_content() {
  echo "###########################################################################################"
  echo "# Registering all content"
  ${PYTHON} ${PYTHONPACK}/st2common/bin/st2-register-content --register-sensors --register-actions --config-file ${STANCONF}
}

function apply_rbac_definitions() {
  echo "###########################################################################################"
  echo "# Applying RBAC definitions"
  ${PYTHON} ${PYTHONPACK}/st2common/bin/st2-apply-rbac-definitions --config-file ${STANCONF}
}

create_user
download_pkgs

if [[ "$TYPE" == "debs" ]]; then
  install_apt
  deploy_deb
elif [[ "$TYPE" == "rpms" ]]; then
  install_yum
  deploy_rpm
fi

if [ ${INSTALL_MISTRAL} == "1" ]; then
  setup_mistral
fi

if [ ${INSTALL_CLOUDSLANG} == "1" ]; then
  setup_cloudslang
fi

install_st2client() {
  pushd ${STAN}
  echo "###########################################################################################"
  echo "# Installing st2client requirements via pip"
  curl -sS -k -o /tmp/st2client-requirements.txt https://raw.githubusercontent.com/StackStorm/st2/master/st2client/requirements.txt
  ${PIP} install -q -U -r /tmp/st2client-requirements.txt
  if [[ "$TYPE" == "debs" ]]; then
    echo "########## Removing st2client ##########"
    if dpkg -l | grep st2client; then
        apt-get -y purge python-st2client
    fi
    echo "########## Installing st2client ${VER} ##########"
    apt-get -y install gdebi-core
    gdebi --n st2client*
  elif [[ "$TYPE" == "rpms" ]]; then
    yum localinstall -y st2client-${VER}-${RELEASE}.noarch.rpm
  fi
  popd

  # Write ST2_BASE_URL to env
  if [[ "$TYPE" == "rpms" ]]; then
    BASHRC=/etc/bashrc
    echo "" >> ${BASHRC}
    echo "export ST2_BASE_URL='http://127.0.0.1'" >> ${BASHRC}
  fi

  # Delete existing config directory (if exists)
  if [ -e "${CLI_CONFIG_DIRECTORY_PATH}" ]; then
    rm -r ${CLI_CONFIG_DIRECTORY_PATH}
  fi

  # Write the CLI config file with the default credentials
  mkdir -p ${CLI_CONFIG_DIRECTORY_PATH}

  bash -c "cat > ${CLI_CONFIG_RC_FILE_PATH}" <<EOL
[general]
base_url = http://127.0.0.1

[credentials]
username = ${TEST_ACCOUNT_USERNAME}
password = ${TEST_ACCOUNT_PASSWORD}
EOL
}

install_webui() {
  echo "###########################################################################################"
  echo "# Installing st2web"
  # Download artifact
  curl -sS -k -f -o /tmp/webui.tar.gz "${DOWNLOAD_SERVER}/releases/st2/${VER}/webui/webui-${VER}.tar.gz"

  # Unpack it into a temporary directory
  temp_dir=$(mktemp -d)
  tar -xzvf /tmp/webui.tar.gz -C ${temp_dir} --strip-components=1

  # Copy the files over to the webui static root
  mkdir -p /opt/stackstorm/static/webui
  cp -R ${temp_dir}/* /opt/stackstorm/static/webui

  # Replace config.js
  echo -e "'use strict';
  angular.module('main')
    .constant('st2Config', {
    hosts: [{
      name: 'StackStorm',
      url: '//:9101',
      auth: '//:9100'
    }]
  });" > ${WEBUI_CONFIG_PATH}

  sed -i "s%^# allow_origin =.*\$%allow_origin = *%g" ${STANCONF}

  # Cleanup
  rm -r ${temp_dir}
  rm -f /tmp/webui.tar.gz
}

setup_auth
setup_admin_user

if [ ${INSTALL_ST2CLIENT} == "1" ]; then
    install_st2client
fi

if [ ${INSTALL_WEBUI} == "1" ]; then
    install_webui
fi

if version_ge $VER "0.9"; then
  migrate_rules
fi

register_content
apply_rbac_definitions

echo "###########################################################################################"
echo "# Starting St2 Services"

st2ctl restart
sleep 20
##This is a hack around a weird issue with actions getting stuck in scheduled state
TOKEN=`st2 auth ${TEST_ACCOUNT_USERNAME} -p ${TEST_ACCOUNT_PASSWORD} | grep token | awk '{print $4}'`
ST2_AUTH_TOKEN=${TOKEN} st2 run core.local date &> /dev/null
ACTIONEXIT=$?
## Clean up token
rm -Rf /home/${SYSTEMUSER}/.st2
echo "=========================================="
echo ""

if [ ! "${ACTIONEXIT}" == 0 ]
then
  echo "ERROR!"
  echo "Something went wrong, st2 failed to start"
  exit 2
else
  echo "          _   ___     ____  _  __ "
  echo "         | | |__ \   / __ \| |/ / "
  echo "      ___| |_   ) | | |  | | ' /  "
  echo "     / __| __| / /  | |  | |  <   "
  echo "     \__ \ |_ / /_  | |__| | . \  "
  echo "     |___/\__|____|  \____/|_|\_\ "
  echo ""
  echo "  st2 is installed and ready to use."
fi

echo "=========================================="
echo ""

echo "Test StackStorm user account details"
echo ""
echo "Username: ${TEST_ACCOUNT_USERNAME}"
echo "Password: ${TEST_ACCOUNT_PASSWORD}"
echo ""
echo "Test account credentials were also written to the default CLI config at ${CLI_CONFIG_PATH}."
echo ""
echo "To login and obtain an authentication token, run the following command:"
echo ""
echo "st2 auth ${TEST_ACCOUNT_USERNAME} -p ${TEST_ACCOUNT_PASSWORD}"
echo ""
echo "For more information see http://docs.stackstorm.com/authentication.html#usage"
exit 0<|MERGE_RESOLUTION|>--- conflicted
+++ resolved
@@ -434,17 +434,10 @@
 install_pip() {
   echo "###########################################################################################"
   echo "# Installing packages via pip"
-<<<<<<< HEAD
   ${PIP} install -U pip
   hash -d ${PIP}
   curl -sS -k -o /tmp/requirements.txt https://raw.githubusercontent.com/StackStorm/st2/master/requirements.txt
   ${PIP} install -U -r /tmp/requirements.txt
-=======
-  pip install -U pip
-  hash -d pip
-  curl -sS -k -o /tmp/requirements.txt "${DOWNLOAD_SERVER}/releases/st2/${VER}/requirements.txt"
-  pip install -U -r /tmp/requirements.txt
->>>>>>> e91ffca8
 }
 
 install_apt() {
