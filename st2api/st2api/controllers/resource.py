import abc
import copy

from mongoengine import ValidationError
import pecan
from pecan import rest
import six
from six.moves import http_client

from st2common.models.base import jsexpose
from st2common import log as logging


LOG = logging.getLogger(__name__)

RESERVED_QUERY_PARAMS = {
    'id': 'id',
    'name': 'name',
    'sort': 'order_by'
}


@six.add_metaclass(abc.ABCMeta)
class ResourceController(rest.RestController):
    model = abc.abstractproperty
    access = abc.abstractproperty
    supported_filters = abc.abstractproperty

    query_options = {   # Do not use options.
        'sort': []
    }
    max_limit = 100

    def __init__(self):
        self.supported_filters = copy.deepcopy(self.__class__.supported_filters)
        self.supported_filters.update(RESERVED_QUERY_PARAMS)

    def _get_all(self, **kwargs):
        sort = kwargs.get('sort').split(',') if kwargs.get('sort') else []
        for i in range(len(sort)):
            sort.pop(i)
            direction = '-' if sort[i].startswith('-') else ''
            sort.insert(i, direction + self.supported_filters[sort[i]])
<<<<<<< HEAD
        kwargs['sort'] = sort if sort else copy.copy(self.query_options.get('sort'))
        filters = {v: kwargs[k] for k, v in six.iteritems(self.supported_filters) if kwargs.get(k)}
=======
        kwargs['sort'] = sort if sort else copy.copy(self.options.get('sort'))

        # TODO: To protect us from DoS, we need to make max_limit mandatory
        offset = int(kwargs.pop('offset', 0))
        limit = kwargs.pop('limit', None)
        if limit and int(limit) > self.max_limit:
            limit = self.max_limit
        eop = offset + int(limit) if limit else None

        filters = {}

        for k, v in six.iteritems(self.supported_filters):
            if kwargs.get(k):
                filters['__'.join(v.split('.'))] = kwargs[k]

>>>>>>> 942dab3b
        instances = self.access.query(**filters)

        if limit:
            pecan.response.headers['X-Limit'] = str(limit)
        pecan.response.headers['X-Total-Count'] = str(len(instances))

        return [self.model.from_model(instance) for instance in instances[offset:eop]]

    @jsexpose()
    def get_all(self, **kwargs):
        return self._get_all(**kwargs)

    @jsexpose(str)
    def get_one(self, id):
        instance = None
        try:
            instance = self.access.get(id=id)
        except ValidationError:
            instance = None  # Someone supplied a mongo non-comformant id.

        if not instance:
            msg = 'Unable to identify resource with id "%s".' % id
            pecan.abort(http_client.NOT_FOUND, msg)
        return self.model.from_model(instance)<|MERGE_RESOLUTION|>--- conflicted
+++ resolved
@@ -41,11 +41,7 @@
             sort.pop(i)
             direction = '-' if sort[i].startswith('-') else ''
             sort.insert(i, direction + self.supported_filters[sort[i]])
-<<<<<<< HEAD
         kwargs['sort'] = sort if sort else copy.copy(self.query_options.get('sort'))
-        filters = {v: kwargs[k] for k, v in six.iteritems(self.supported_filters) if kwargs.get(k)}
-=======
-        kwargs['sort'] = sort if sort else copy.copy(self.options.get('sort'))
 
         # TODO: To protect us from DoS, we need to make max_limit mandatory
         offset = int(kwargs.pop('offset', 0))
@@ -60,7 +56,6 @@
             if kwargs.get(k):
                 filters['__'.join(v.split('.'))] = kwargs[k]
 
->>>>>>> 942dab3b
         instances = self.access.query(**filters)
 
         if limit:
