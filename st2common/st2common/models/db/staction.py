import mongoengine as me

from st2common.models.db import MongoDBAccess

from st2common.models.db.stormbase import BaseDB

__all__ = ['StactionDB',
<<<<<<< HEAD
           'StactionExecutionDB',
=======
           'StactionExecution',
>>>>>>> ae155db1
           ]

class StactionDB(BaseDB):
    """The system entity that represents a Stack Action/Automation in
       the system.
    Attribute:
        enabled: flag indicating whether this staction is enabled in the system.
        repo_path: relative path to the staction artifact. Relative to the root
                   of the repo.
        run_type: string identifying which stactionrunner is used to execute the staction.
        parameter_names: flat list of strings required as key names when running
                   the staction.
    """
<<<<<<< HEAD
    enabled = me.BooleanField(required=True, default=True, help_text=u'Flag indicating whether the staction is enabled.')
    repo_path = me.StringField(required=True, help_text=u'Path to staction content relative to repository base.')
    run_type = me.StringField(required=True, help_text=u'Execution environment to use when invoking the staction.')
    parameter_names = me.ListField(required=True, help_text=u'List of required parameter names.')
=======
    enabled = me.fields.BooleanField(required=True, default=True, help_text=u'Flag indicating whether the staction is enabled.')
    repo_path = me.fields.StringField(required=True, help_text=u'Path to staction content relative to repository base.')
    run_type = me.fields.StringField(required=True, help_text=u'Execution environment to use when invoking the staction.')
    parameter_names = me.fields.ListField(required=True, help_text=u'List of required parameter names.')
>>>>>>> ae155db1

class StactionExecutionDB(BaseDB):
    """
        The databse entity that represents a Stack Action/Automation in
        the system.

        Attributes:
            status: the most recently observed status of the execution.
                    One of "starting", "running", "completed", "error".
            result: an embedded document structure that holds the 
                    output and exit status code from the stack action.
    """
    status = me.fields.StringField(required=True)
    # Initially deny any delete request that will leave a staction_execution in
    # the DB without an assocaited staction. The constraint might be relaxed to
    # "NULLIFY" if we implement the right handling in stactioncontroller.
    staction = me.fields.ReferenceField(StactionDB, reverse_delete_rule='DENY',
                help_text=u'The staction executed by this instance.')
    target = me.fields.StringField(required=True, default=None,
                help_text=u'The target selection string.')
    parameters = me.fields.DictField(required=True, default={},
                help_text=u'The key-value pairs passed as parameters to the execution.')
#    TODO: Determine whether I need to store the execution result values.
#    result = me.fields.EmbeddedDocumentField(ExecutionResultDB, **kwargs)

class StactionExecutionResultDB(me.EmbeddedDocument):
    """
    TODO: fill-in
    Not sure if I will need this to be persisted.
    """
    exit_code = me.fields.IntField()
    std_out = me.fields.StringField()
    std_err = me.fields.StringField()
<<<<<<< HEAD

=======
>>>>>>> ae155db1


# specialized access objects
staction_access = MongoDBAccess(StactionDB)<|MERGE_RESOLUTION|>--- conflicted
+++ resolved
@@ -5,12 +5,9 @@
 from st2common.models.db.stormbase import BaseDB
 
 __all__ = ['StactionDB',
-<<<<<<< HEAD
            'StactionExecutionDB',
-=======
-           'StactionExecution',
->>>>>>> ae155db1
            ]
+
 
 class StactionDB(BaseDB):
     """The system entity that represents a Stack Action/Automation in
@@ -23,17 +20,11 @@
         parameter_names: flat list of strings required as key names when running
                    the staction.
     """
-<<<<<<< HEAD
-    enabled = me.BooleanField(required=True, default=True, help_text=u'Flag indicating whether the staction is enabled.')
-    repo_path = me.StringField(required=True, help_text=u'Path to staction content relative to repository base.')
-    run_type = me.StringField(required=True, help_text=u'Execution environment to use when invoking the staction.')
-    parameter_names = me.ListField(required=True, help_text=u'List of required parameter names.')
-=======
     enabled = me.fields.BooleanField(required=True, default=True, help_text=u'Flag indicating whether the staction is enabled.')
     repo_path = me.fields.StringField(required=True, help_text=u'Path to staction content relative to repository base.')
     run_type = me.fields.StringField(required=True, help_text=u'Execution environment to use when invoking the staction.')
     parameter_names = me.fields.ListField(required=True, help_text=u'List of required parameter names.')
->>>>>>> ae155db1
+
 
 class StactionExecutionDB(BaseDB):
     """
@@ -59,6 +50,7 @@
 #    TODO: Determine whether I need to store the execution result values.
 #    result = me.fields.EmbeddedDocumentField(ExecutionResultDB, **kwargs)
 
+
 class StactionExecutionResultDB(me.EmbeddedDocument):
     """
     TODO: fill-in
@@ -67,10 +59,6 @@
     exit_code = me.fields.IntField()
     std_out = me.fields.StringField()
     std_err = me.fields.StringField()
-<<<<<<< HEAD
-
-=======
->>>>>>> ae155db1
 
 
 # specialized access objects
