# Licensed to the StackStorm, Inc ('StackStorm') under one or more
# contributor license agreements.  See the NOTICE file distributed with
# this work for additional information regarding copyright ownership.
# The ASF licenses this file to You under the Apache License, Version 2.0
# (the "License"); you may not use this file except in compliance with
# the License.  You may obtain a copy of the License at
#
#     http://www.apache.org/licenses/LICENSE-2.0
#
# Unless required by applicable law or agreed to in writing, software
# distributed under the License is distributed on an "AS IS" BASIS,
# WITHOUT WARRANTIES OR CONDITIONS OF ANY KIND, either express or implied.
# See the License for the specific language governing permissions and
# limitations under the License.

import mock

from st2actions.runners import actionchainrunner as acr
from st2actions.container.service import RunnerContainerService
from st2common.exceptions import actionrunner as runnerexceptions
from st2common.constants.action import LIVEACTION_STATUS_RUNNING
from st2common.constants.action import LIVEACTION_STATUS_SUCCEEDED
from st2common.constants.action import LIVEACTION_STATUS_FAILED
from st2common.models.db.datastore import KeyValuePairDB
from st2common.persistence.datastore import KeyValuePair
from st2common.services import action as action_service
from st2common.util import action_db as action_db_util
from st2tests import DbTestCase
from st2tests.fixturesloader import FixturesLoader


class DummyActionExecution(object):
    def __init__(self, status=LIVEACTION_STATUS_SUCCEEDED, result=''):
        self.id = None
        self.status = status
        self.result = result


FIXTURES_PACK = 'generic'

TEST_MODELS = {
    'actions': ['a1.json', 'a2.json'],
    'runners': ['testrunner1.json']
}

MODELS = FixturesLoader().load_models(fixtures_pack=FIXTURES_PACK,
                                      fixtures_dict=TEST_MODELS)
ACTION_1 = MODELS['actions']['a1.json']
ACTION_2 = MODELS['actions']['a2.json']
RUNNER = MODELS['runners']['testrunner1.json']

CHAIN_1_PATH = FixturesLoader().get_fixture_file_path_abs(
    FIXTURES_PACK, 'actionchains', 'chain1.json')
CHAIN_NO_DEFAULT = FixturesLoader().get_fixture_file_path_abs(
    FIXTURES_PACK, 'actionchains', 'no_default_chain.json')
CHAIN_STR_TEMP_PATH = FixturesLoader().get_fixture_file_path_abs(
    FIXTURES_PACK, 'actionchains', 'chain_str_template.json')
CHAIN_LIST_TEMP_PATH = FixturesLoader().get_fixture_file_path_abs(
    FIXTURES_PACK, 'actionchains', 'chain_list_template.json')
CHAIN_DICT_TEMP_PATH = FixturesLoader().get_fixture_file_path_abs(
    FIXTURES_PACK, 'actionchains', 'chain_dict_template.json')
CHAIN_DEP_INPUT = FixturesLoader().get_fixture_file_path_abs(
    FIXTURES_PACK, 'actionchains', 'chain_dependent_input.json')
CHAIN_DEP_RESULTS_INPUT = FixturesLoader().get_fixture_file_path_abs(
    FIXTURES_PACK, 'actionchains', 'chain_dep_result_input.json')
MALFORMED_CHAIN_PATH = FixturesLoader().get_fixture_file_path_abs(
    FIXTURES_PACK, 'actionchains', 'malformedchain.json')
CHAIN_TYPED_PARAMS = FixturesLoader().get_fixture_file_path_abs(
    FIXTURES_PACK, 'actionchains', 'chain_typed_params.json')
CHAIN_SYSTEM_PARAMS = FixturesLoader().get_fixture_file_path_abs(
    FIXTURES_PACK, 'actionchains', 'chain_typed_system_params.json')
CHAIN_VARS = FixturesLoader().get_fixture_file_path_abs(
    FIXTURES_PACK, 'actionchains', 'chain_vars.json')
CHAIN_WITH_PUBLISH = FixturesLoader().get_fixture_file_path_abs(
    FIXTURES_PACK, 'actionchains', 'chain_with_publish.json')


@mock.patch.object(action_db_util, 'get_runnertype_by_name',
                   mock.MagicMock(return_value=RUNNER))
class TestActionChainRunner(DbTestCase):

    def test_runner_creation(self):
        runner = acr.get_runner()
        self.assertTrue(runner)
        self.assertTrue(runner.runner_id)

    def test_malformed_chain(self):
        try:
            chain_runner = acr.get_runner()
            chain_runner.entry_point = MALFORMED_CHAIN_PATH
            chain_runner.action = ACTION_1
            chain_runner.container_service = RunnerContainerService()
            chain_runner.pre_run()
            self.assertTrue(False, 'Expected pre_run to fail.')
        except runnerexceptions.ActionRunnerPreRunError:
            self.assertTrue(True)

    @mock.patch.object(action_db_util, 'get_action_by_ref',
                       mock.MagicMock(return_value=ACTION_1))
    @mock.patch.object(action_service, 'schedule', return_value=DummyActionExecution())
    def test_chain_runner_success_path(self, schedule):
        chain_runner = acr.get_runner()
        chain_runner.entry_point = CHAIN_1_PATH
        chain_runner.action = ACTION_1
        chain_runner.container_service = RunnerContainerService()
        chain_runner.pre_run()
        chain_runner.run({})
        self.assertNotEqual(chain_runner.chain_holder.actionchain, None)
        # based on the chain the callcount is known to be 3. Not great but works.
        self.assertEqual(schedule.call_count, 3)

    @mock.patch.object(action_db_util, 'get_action_by_ref',
                       mock.MagicMock(return_value=ACTION_1))
    @mock.patch.object(action_service, 'schedule', return_value=DummyActionExecution())
    def test_chain_runner_no_default(self, schedule):
        chain_runner = acr.get_runner()
        chain_runner.entry_point = CHAIN_NO_DEFAULT
        chain_runner.action = ACTION_1
        chain_runner.container_service = RunnerContainerService()
        chain_runner.pre_run()
        chain_runner.run({})
        self.assertNotEqual(chain_runner.chain_holder.actionchain, None)
        # In case of this chain default_node is the first_node.
        default_node = chain_runner.chain_holder.actionchain.default
        first_node = chain_runner.chain_holder.actionchain.chain[0]
        self.assertEqual(default_node, first_node.name)
        # based on the chain the callcount is known to be 3. Not great but works.
        self.assertEqual(schedule.call_count, 3)

    @mock.patch('eventlet.sleep', mock.MagicMock())
    @mock.patch.object(action_db_util, 'get_liveaction_by_id', mock.MagicMock(
        return_value=DummyActionExecution()))
    @mock.patch.object(action_db_util, 'get_action_by_ref',
                       mock.MagicMock(return_value=ACTION_1))
    @mock.patch.object(action_service, 'schedule',
                       return_value=DummyActionExecution(status=LIVEACTION_STATUS_RUNNING))
    def test_chain_runner_success_path_with_wait(self, schedule):
        chain_runner = acr.get_runner()
        chain_runner.entry_point = CHAIN_1_PATH
        chain_runner.action = ACTION_1
        chain_runner.container_service = RunnerContainerService()
        chain_runner.pre_run()
        chain_runner.run({})
        self.assertNotEqual(chain_runner.chain_holder.actionchain, None)
        # based on the chain the callcount is known to be 3. Not great but works.
        self.assertEqual(schedule.call_count, 3)

    @mock.patch.object(action_db_util, 'get_action_by_ref',
                       mock.MagicMock(return_value=ACTION_1))
    @mock.patch.object(action_service, 'schedule',
                       return_value=DummyActionExecution(status=LIVEACTION_STATUS_FAILED))
    def test_chain_runner_failure_path(self, schedule):
        chain_runner = acr.get_runner()
        chain_runner.entry_point = CHAIN_1_PATH
        chain_runner.action = ACTION_1
        chain_runner.container_service = RunnerContainerService()
        chain_runner.pre_run()
<<<<<<< HEAD
        status, _ = chain_runner.run({})
        self.assertEqual(status, LIVEACTION_STATUS_FAILED)
=======
        status, _, _ = chain_runner.run({})
        self.assertEqual(status, ACTIONEXEC_STATUS_FAILED)
>>>>>>> 5f7fb92d
        self.assertNotEqual(chain_runner.chain_holder.actionchain, None)
        # based on the chain the callcount is known to be 2. Not great but works.
        self.assertEqual(schedule.call_count, 2)

    @mock.patch.object(action_db_util, 'get_action_by_ref',
                       mock.MagicMock(return_value=ACTION_1))
    @mock.patch.object(action_service, 'schedule', side_effect=RuntimeError('Test Failure.'))
    def test_chain_runner_action_exception(self, schedule):
        chain_runner = acr.get_runner()
        chain_runner.entry_point = CHAIN_1_PATH
        chain_runner.action = ACTION_1
        chain_runner.container_service = RunnerContainerService()
        chain_runner.pre_run()
<<<<<<< HEAD
        status, results = chain_runner.run({})
        self.assertEqual(status, LIVEACTION_STATUS_FAILED)
=======
        status, results, context = chain_runner.run({})
        self.assertEqual(status, ACTIONEXEC_STATUS_FAILED)
>>>>>>> 5f7fb92d
        self.assertNotEqual(chain_runner.chain_holder.actionchain, None)

        # based on the chain the callcount is known to be 2. Not great but works.
        self.assertEqual(schedule.call_count, 2)

        error_count = 0
        for task_result in results['tasks']:
            if task_result['result'].get('error', None):
                error_count += 1

        self.assertEqual(error_count, 2)

    @mock.patch.object(action_db_util, 'get_action_by_ref',
                       mock.MagicMock(return_value=ACTION_1))
    @mock.patch.object(action_service, 'schedule', return_value=DummyActionExecution())
    def test_chain_runner_str_param_temp(self, schedule):
        chain_runner = acr.get_runner()
        chain_runner.entry_point = CHAIN_STR_TEMP_PATH
        chain_runner.action = ACTION_1
        chain_runner.container_service = RunnerContainerService()
        chain_runner.pre_run()
        chain_runner.run({'s1': 1, 's2': 2, 's3': 3, 's4': 4})
        self.assertNotEqual(chain_runner.chain_holder.actionchain, None)
        mock_args, _ = schedule.call_args
        self.assertEqual(mock_args[0].parameters, {"p1": "1"})

    @mock.patch.object(action_db_util, 'get_action_by_ref',
                       mock.MagicMock(return_value=ACTION_1))
    @mock.patch.object(action_service, 'schedule', return_value=DummyActionExecution())
    def test_chain_runner_list_param_temp(self, schedule):
        chain_runner = acr.get_runner()
        chain_runner.entry_point = CHAIN_LIST_TEMP_PATH
        chain_runner.action = ACTION_1
        chain_runner.container_service = RunnerContainerService()
        chain_runner.pre_run()
        chain_runner.run({'s1': 1, 's2': 2, 's3': 3, 's4': 4})
        self.assertNotEqual(chain_runner.chain_holder.actionchain, None)
        mock_args, _ = schedule.call_args
        self.assertEqual(mock_args[0].parameters, {"p1": "[2, 3, 4]"})

    @mock.patch.object(action_db_util, 'get_action_by_ref',
                       mock.MagicMock(return_value=ACTION_1))
    @mock.patch.object(action_service, 'schedule', return_value=DummyActionExecution())
    def test_chain_runner_dict_param_temp(self, schedule):
        chain_runner = acr.get_runner()
        chain_runner.entry_point = CHAIN_DICT_TEMP_PATH
        chain_runner.action = ACTION_1
        chain_runner.container_service = RunnerContainerService()
        chain_runner.pre_run()
        chain_runner.run({'s1': 1, 's2': 2, 's3': 3, 's4': 4})
        self.assertNotEqual(chain_runner.chain_holder.actionchain, None)
        expected_value = {"p1": {"p1.3": "[3, 4]", "p1.2": "2", "p1.1": "1"}}
        mock_args, _ = schedule.call_args
        self.assertEqual(mock_args[0].parameters, expected_value)

    @mock.patch.object(action_db_util, 'get_action_by_ref',
                       mock.MagicMock(return_value=ACTION_1))
    @mock.patch.object(action_service, 'schedule',
                       return_value=DummyActionExecution(result={'o1': '1'}))
    def test_chain_runner_dependent_param_temp(self, schedule):
        chain_runner = acr.get_runner()
        chain_runner.entry_point = CHAIN_DEP_INPUT
        chain_runner.action = ACTION_1
        chain_runner.container_service = RunnerContainerService()
        chain_runner.pre_run()
        chain_runner.run({'s1': 1, 's2': 2, 's3': 3, 's4': 4})
        self.assertNotEqual(chain_runner.chain_holder.actionchain, None)
        expected_values = [{u'p1': u'1'},
                           {u'p1': u'1'},
                           {u'p2': u'1', u'p3': u'1', u'p1': u'1'}]
        # Each of the call_args must be one of
        for call_args in schedule.call_args_list:
            self.assertTrue(call_args[0][0].parameters in expected_values)
            expected_values.remove(call_args[0][0].parameters)
        self.assertEqual(len(expected_values), 0, 'Not all expected values received.')

    @mock.patch.object(action_db_util, 'get_action_by_ref',
                       mock.MagicMock(return_value=ACTION_1))
    @mock.patch.object(action_service, 'schedule',
                       return_value=DummyActionExecution(result={'o1': '1'}))
    def test_chain_runner_dependent_results_param(self, schedule):
        chain_runner = acr.get_runner()
        chain_runner.entry_point = CHAIN_DEP_RESULTS_INPUT
        chain_runner.action = ACTION_1
        chain_runner.container_service = RunnerContainerService()
        chain_runner.pre_run()
        chain_runner.run({'s1': 1})
        self.assertNotEqual(chain_runner.chain_holder.actionchain, None)
        expected_values = [{u'p1': u'1'},
                           {u'p1': u'1'},
                           {u'out': u"{u'c2': {'o1': '1'}, u'c1': {'o1': '1'}}"}]
        # Each of the call_args must be one of
        self.assertEqual(schedule.call_count, 3)
        for call_args in schedule.call_args_list:
            self.assertTrue(call_args[0][0].parameters in expected_values)
            expected_values.remove(call_args[0][0].parameters)
        self.assertEqual(len(expected_values), 0, 'Not all expected values received.')

    @mock.patch.object(action_db_util, 'get_action_by_ref',
                       mock.MagicMock(return_value=ACTION_1))
    @mock.patch.object(action_service, 'schedule', return_value=DummyActionExecution())
    def test_chain_runner_missing_param_temp(self, schedule):
        chain_runner = acr.get_runner()
        chain_runner.entry_point = CHAIN_STR_TEMP_PATH
        chain_runner.action = ACTION_1
        chain_runner.container_service = RunnerContainerService()
        chain_runner.pre_run()
        chain_runner.run({})
        self.assertEqual(schedule.call_count, 0, 'No call expected.')

    @mock.patch.object(action_db_util, 'get_action_by_ref',
                       mock.MagicMock(return_value=ACTION_2))
    @mock.patch.object(action_service, 'schedule', return_value=DummyActionExecution())
    def test_chain_runner_typed_params(self, schedule):
        chain_runner = acr.get_runner()
        chain_runner.entry_point = CHAIN_TYPED_PARAMS
        chain_runner.action = ACTION_2
        chain_runner.container_service = RunnerContainerService()
        chain_runner.pre_run()
        chain_runner.run({'s1': 1, 's2': 'two', 's3': 3.14})
        self.assertNotEqual(chain_runner.chain_holder.actionchain, None)
        expected_value = {'booltype': True,
                          'inttype': 1,
                          'numbertype': 3.14,
                          'strtype': 'two',
                          'arrtype': ['1', 'two'],
                          'objtype': {'s2': 'two',
                                      'k1': '1'}}
        mock_args, _ = schedule.call_args
        self.assertEqual(mock_args[0].parameters, expected_value)

    @mock.patch.object(action_db_util, 'get_action_by_ref',
                       mock.MagicMock(return_value=ACTION_2))
    @mock.patch.object(action_service, 'schedule', return_value=DummyActionExecution())
    def test_chain_runner_typed_system_params(self, schedule):
        kvps = []
        try:
            kvps.append(KeyValuePair.add_or_update(KeyValuePairDB(name='a', value='1')))
            kvps.append(KeyValuePair.add_or_update(KeyValuePairDB(name='a.b.c', value='two')))
            chain_runner = acr.get_runner()
            chain_runner.entry_point = CHAIN_SYSTEM_PARAMS
            chain_runner.action = ACTION_2
            chain_runner.container_service = RunnerContainerService()
            chain_runner.pre_run()
            chain_runner.run({})
            self.assertNotEqual(chain_runner.chain_holder.actionchain, None)
            expected_value = {'inttype': 1,
                              'strtype': 'two'}
            mock_args, _ = schedule.call_args
            self.assertEqual(mock_args[0].parameters, expected_value)
        finally:
            for kvp in kvps:
                KeyValuePair.delete(kvp)

    @mock.patch.object(action_db_util, 'get_action_by_ref',
                       mock.MagicMock(return_value=ACTION_2))
    @mock.patch.object(action_service, 'schedule', return_value=DummyActionExecution())
    def test_chain_runner_vars(self, schedule):
        kvps = []
        try:
            kvps.append(KeyValuePair.add_or_update(KeyValuePairDB(name='a', value='two')))
            chain_runner = acr.get_runner()
            chain_runner.entry_point = CHAIN_VARS
            chain_runner.action = ACTION_2
            chain_runner.container_service = RunnerContainerService()
            chain_runner.pre_run()
            chain_runner.run({})
            self.assertNotEqual(chain_runner.chain_holder.actionchain, None)
            expected_value = {'inttype': 1,
                              'strtype': 'two',
                              'booltype': True}
            mock_args, _ = schedule.call_args
            self.assertEqual(mock_args[0].parameters, expected_value)
        finally:
            for kvp in kvps:
                KeyValuePair.delete(kvp)

    @mock.patch.object(action_db_util, 'get_action_by_ref',
                       mock.MagicMock(return_value=ACTION_2))
    @mock.patch.object(action_service, 'schedule',
                       return_value=DummyActionExecution(result={'raw_out': 'published'}))
    def test_chain_runner_publish(self, schedule):
        chain_runner = acr.get_runner()
        chain_runner.entry_point = CHAIN_WITH_PUBLISH
        chain_runner.action = ACTION_2
        chain_runner.container_service = RunnerContainerService()
        chain_runner.pre_run()
        chain_runner.run({})
        self.assertNotEqual(chain_runner.chain_holder.actionchain, None)
        expected_value = {'inttype': 1,
                          'strtype': 'published',
                          'booltype': True}
        mock_args, _ = schedule.call_args
        self.assertEqual(mock_args[0].parameters, expected_value)

    @classmethod
    def tearDownClass(cls):
        FixturesLoader().delete_models_from_db(MODELS)<|MERGE_RESOLUTION|>--- conflicted
+++ resolved
@@ -155,13 +155,8 @@
         chain_runner.action = ACTION_1
         chain_runner.container_service = RunnerContainerService()
         chain_runner.pre_run()
-<<<<<<< HEAD
-        status, _ = chain_runner.run({})
+        status, _, _ = chain_runner.run({})
         self.assertEqual(status, LIVEACTION_STATUS_FAILED)
-=======
-        status, _, _ = chain_runner.run({})
-        self.assertEqual(status, ACTIONEXEC_STATUS_FAILED)
->>>>>>> 5f7fb92d
         self.assertNotEqual(chain_runner.chain_holder.actionchain, None)
         # based on the chain the callcount is known to be 2. Not great but works.
         self.assertEqual(schedule.call_count, 2)
@@ -175,13 +170,8 @@
         chain_runner.action = ACTION_1
         chain_runner.container_service = RunnerContainerService()
         chain_runner.pre_run()
-<<<<<<< HEAD
-        status, results = chain_runner.run({})
+        status, results, _ = chain_runner.run({})
         self.assertEqual(status, LIVEACTION_STATUS_FAILED)
-=======
-        status, results, context = chain_runner.run({})
-        self.assertEqual(status, ACTIONEXEC_STATUS_FAILED)
->>>>>>> 5f7fb92d
         self.assertNotEqual(chain_runner.chain_holder.actionchain, None)
 
         # based on the chain the callcount is known to be 2. Not great but works.
